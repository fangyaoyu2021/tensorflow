# Copyright 2018 The TensorFlow Authors. All Rights Reserved.
#
# Licensed under the Apache License, Version 2.0 (the "License");
# you may not use this file except in compliance with the License.
# You may obtain a copy of the License at
#
#     http://www.apache.org/licenses/LICENSE-2.0
#
# Unless required by applicable law or agreed to in writing, software
# distributed under the License is distributed on an "AS IS" BASIS,
# WITHOUT WARRANTIES OR CONDITIONS OF ANY KIND, either express or implied.
# See the License for the specific language governing permissions and
# limitations under the License.
# ==============================================================================
"""TensorFlow Lite Python Interface: Sanity check."""
from __future__ import absolute_import
from __future__ import division
from __future__ import print_function

import ctypes
import io
import sys
import numpy as np
import six

# Force loaded shared object symbols to be globally visible. This is needed so
# that the interpreter_wrapper, in one .so file, can see the test_registerer,
# in a different .so file. Note that this may already be set by default.
# pylint: disable=g-import-not-at-top
if hasattr(sys, 'setdlopenflags') and hasattr(sys, 'getdlopenflags'):
  sys.setdlopenflags(sys.getdlopenflags() | ctypes.RTLD_GLOBAL)

from tensorflow.lite.python import interpreter as interpreter_wrapper
from tensorflow.lite.python.testdata import test_registerer_wrapper as test_registerer
from tensorflow.python.framework import test_util
from tensorflow.python.platform import resource_loader
from tensorflow.python.platform import test
# pylint: enable=g-import-not-at-top


class InterpreterCustomOpsTest(test_util.TensorFlowTestCase):

  def testRegisterer(self):
    interpreter = interpreter_wrapper.InterpreterWithCustomOps(
        model_path=resource_loader.get_path_to_datafile(
            'testdata/permute_float.tflite'),
        custom_op_registerers=['TF_TestRegisterer'])
    self.assertTrue(interpreter._safe_to_run())
    self.assertEqual(test_registerer.get_num_test_registerer_calls(), 1)

  def testRegistererFailure(self):
    bogus_name = 'CompletelyBogusRegistererName'
    with self.assertRaisesRegexp(
        ValueError, 'Looking up symbol \'' + bogus_name + '\' failed'):
      interpreter_wrapper.InterpreterWithCustomOps(
          model_path=resource_loader.get_path_to_datafile(
              'testdata/permute_float.tflite'),
          custom_op_registerers=[bogus_name])


class InterpreterTest(test_util.TensorFlowTestCase):

  def testFloat(self):
    interpreter = interpreter_wrapper.Interpreter(
        model_path=resource_loader.get_path_to_datafile(
            'testdata/permute_float.tflite'))
    interpreter.allocate_tensors()

    input_details = interpreter.get_input_details()
    self.assertEqual(1, len(input_details))
    self.assertEqual('input', input_details[0]['name'])
    self.assertEqual(np.float32, input_details[0]['dtype'])
    self.assertTrue(([1, 4] == input_details[0]['shape']).all())
    self.assertEqual((0.0, 0), input_details[0]['quantization'])

    output_details = interpreter.get_output_details()
    self.assertEqual(1, len(output_details))
    self.assertEqual('output', output_details[0]['name'])
    self.assertEqual(np.float32, output_details[0]['dtype'])
    self.assertTrue(([1, 4] == output_details[0]['shape']).all())
    self.assertEqual((0.0, 0), output_details[0]['quantization'])

    test_input = np.array([[1.0, 2.0, 3.0, 4.0]], dtype=np.float32)
    expected_output = np.array([[4.0, 3.0, 2.0, 1.0]], dtype=np.float32)
    interpreter.set_tensor(input_details[0]['index'], test_input)
    interpreter.invoke()

    output_data = interpreter.get_tensor(output_details[0]['index'])
    self.assertTrue((expected_output == output_data).all())

  def testUint8(self):
    model_path = resource_loader.get_path_to_datafile(
        'testdata/permute_uint8.tflite')
    with io.open(model_path, 'rb') as model_file:
      data = model_file.read()

    interpreter = interpreter_wrapper.Interpreter(model_content=data)
    interpreter.allocate_tensors()

    input_details = interpreter.get_input_details()
    self.assertEqual(1, len(input_details))
    self.assertEqual('input', input_details[0]['name'])
    self.assertEqual(np.uint8, input_details[0]['dtype'])
    self.assertTrue(([1, 4] == input_details[0]['shape']).all())
    self.assertEqual((1.0, 0), input_details[0]['quantization'])

    output_details = interpreter.get_output_details()
    self.assertEqual(1, len(output_details))
    self.assertEqual('output', output_details[0]['name'])
    self.assertEqual(np.uint8, output_details[0]['dtype'])
    self.assertTrue(([1, 4] == output_details[0]['shape']).all())
    self.assertEqual((1.0, 0), output_details[0]['quantization'])

    test_input = np.array([[1, 2, 3, 4]], dtype=np.uint8)
    expected_output = np.array([[4, 3, 2, 1]], dtype=np.uint8)
    interpreter.resize_tensor_input(input_details[0]['index'],
                                    test_input.shape)
    interpreter.allocate_tensors()
    interpreter.set_tensor(input_details[0]['index'], test_input)
    interpreter.invoke()

    output_data = interpreter.get_tensor(output_details[0]['index'])
    self.assertTrue((expected_output == output_data).all())

  def testString(self):
    interpreter = interpreter_wrapper.Interpreter(
        model_path=resource_loader.get_path_to_datafile(
            'testdata/gather_string.tflite'))
    interpreter.allocate_tensors()

    input_details = interpreter.get_input_details()
    self.assertEqual(2, len(input_details))
    self.assertEqual('input', input_details[0]['name'])
    self.assertEqual(np.string_, input_details[0]['dtype'])
    self.assertTrue(([10] == input_details[0]['shape']).all())
    self.assertEqual((0.0, 0), input_details[0]['quantization'])
    self.assertEqual('indices', input_details[1]['name'])
    self.assertEqual(np.int64, input_details[1]['dtype'])
    self.assertTrue(([3] == input_details[1]['shape']).all())
    self.assertEqual((0.0, 0), input_details[1]['quantization'])

    output_details = interpreter.get_output_details()
    self.assertEqual(1, len(output_details))
    self.assertEqual('output', output_details[0]['name'])
    self.assertEqual(np.string_, output_details[0]['dtype'])
    self.assertTrue(([3] == output_details[0]['shape']).all())
    self.assertEqual((0.0, 0), output_details[0]['quantization'])

    test_input = np.array([1, 2, 3], dtype=np.int64)
    interpreter.set_tensor(input_details[1]['index'], test_input)

    test_input = np.array(['a', 'b', 'c', 'd', 'e', 'f', 'g', 'h', 'i', 'j'])
    expected_output = np.array([b'b', b'c', b'd'])
    interpreter.set_tensor(input_details[0]['index'], test_input)
    interpreter.invoke()

    output_data = interpreter.get_tensor(output_details[0]['index'])
    self.assertTrue((expected_output == output_data).all())


class InterpreterTestErrorPropagation(test_util.TensorFlowTestCase):

  def testInvalidModelContent(self):
    with self.assertRaisesRegexp(ValueError,
                                 'Model provided has model identifier \''):
      interpreter_wrapper.Interpreter(model_content=six.b('garbage'))

  def testInvalidModelFile(self):
    with self.assertRaisesRegexp(
        ValueError, 'Could not open \'totally_invalid_file_name\''):
      interpreter_wrapper.Interpreter(
          model_path='totally_invalid_file_name')

  def testInvokeBeforeReady(self):
    interpreter = interpreter_wrapper.Interpreter(
        model_path=resource_loader.get_path_to_datafile(
            'testdata/permute_float.tflite'))
    with self.assertRaisesRegexp(RuntimeError,
                                 'Invoke called on model that is not ready'):
      interpreter.invoke()

  def testInvalidModelFileContent(self):
    with self.assertRaisesRegexp(
        ValueError, '`model_path` or `model_content` must be specified.'):
      interpreter_wrapper.Interpreter(model_path=None, model_content=None)

  def testInvalidIndex(self):
    interpreter = interpreter_wrapper.Interpreter(
        model_path=resource_loader.get_path_to_datafile(
            'testdata/permute_float.tflite'))
    interpreter.allocate_tensors()
    # Invalid tensor index passed.
    with self.assertRaisesRegexp(ValueError, 'Tensor with no shape found.'):
      interpreter._get_tensor_details(4)


class InterpreterTensorAccessorTest(test_util.TensorFlowTestCase):

  def setUp(self):
    self.interpreter = interpreter_wrapper.Interpreter(
        model_path=resource_loader.get_path_to_datafile(
            'testdata/permute_float.tflite'))
    self.interpreter.allocate_tensors()
    self.input0 = self.interpreter.get_input_details()[0]['index']
    self.initial_data = np.array([[-1., -2., -3., -4.]], np.float32)

  def testTensorAccessor(self):
    """Check that tensor returns a reference."""
    array_ref = self.interpreter.tensor(self.input0)
    np.copyto(array_ref(), self.initial_data)
    self.assertAllEqual(array_ref(), self.initial_data)
    self.assertAllEqual(
        self.interpreter.get_tensor(self.input0), self.initial_data)

  def testGetTensorAccessor(self):
    """Check that get_tensor returns a copy."""
    self.interpreter.set_tensor(self.input0, self.initial_data)
    array_initial_copy = self.interpreter.get_tensor(self.input0)
    new_value = np.add(1., array_initial_copy)
    self.interpreter.set_tensor(self.input0, new_value)
    self.assertAllEqual(array_initial_copy, self.initial_data)
    self.assertAllEqual(self.interpreter.get_tensor(self.input0), new_value)

  def testBase(self):
    self.assertTrue(self.interpreter._safe_to_run())
    _ = self.interpreter.tensor(self.input0)
    self.assertTrue(self.interpreter._safe_to_run())
    in0 = self.interpreter.tensor(self.input0)()
    self.assertFalse(self.interpreter._safe_to_run())
    in0b = self.interpreter.tensor(self.input0)()
    self.assertFalse(self.interpreter._safe_to_run())
    # Now get rid of the buffers so that we can evaluate.
    del in0
    del in0b
    self.assertTrue(self.interpreter._safe_to_run())

  def testBaseProtectsFunctions(self):
    in0 = self.interpreter.tensor(self.input0)()
    # Make sure we get an exception if we try to run an unsafe operation
    with self.assertRaisesRegexp(
        RuntimeError, 'There is at least 1 reference'):
      _ = self.interpreter.allocate_tensors()
    # Make sure we get an exception if we try to run an unsafe operation
    with self.assertRaisesRegexp(
        RuntimeError, 'There is at least 1 reference'):
      _ = self.interpreter.invoke()
    # Now test that we can run
    del in0  # this is our only buffer reference, so now it is safe to change
    in0safe = self.interpreter.tensor(self.input0)
    _ = self.interpreter.allocate_tensors()
    del in0safe  # make sure in0Safe is held but lint doesn't complain


class InterpreterDelegateTest(test_util.TensorFlowTestCase):

  def setUp(self):
    self._delegate_file = resource_loader.get_path_to_datafile(
        'testdata/test_delegate.so')
    self._model_file = resource_loader.get_path_to_datafile(
        'testdata/permute_float.tflite')

    # Load the library to reset the counters.
    library = ctypes.pydll.LoadLibrary(self._delegate_file)
    library.initialize_counters()

  def _TestInterpreter(self, model_path, options=None):
    """Test wrapper function that creates an interpreter with the delegate."""
    # TODO(b/137299813): Enable when we fix for mac
    if sys.platform == 'darwin': return
    delegate = interpreter_wrapper.load_delegate(self._delegate_file, options)
    return interpreter_wrapper.Interpreter(
        model_path=model_path, experimental_delegates=[delegate])

  def testDelegate(self):
    """Tests the delegate creation and destruction."""
    # TODO(b/137299813): Enable when we fix for mac
    if sys.platform == 'darwin': return

    interpreter = self._TestInterpreter(model_path=self._model_file)
    lib = interpreter._delegates[0]._library

    self.assertEqual(lib.get_num_delegates_created(), 1)
    self.assertEqual(lib.get_num_delegates_destroyed(), 0)
    self.assertEqual(lib.get_num_delegates_invoked(), 1)

    del interpreter

    self.assertEqual(lib.get_num_delegates_created(), 1)
    self.assertEqual(lib.get_num_delegates_destroyed(), 1)
    self.assertEqual(lib.get_num_delegates_invoked(), 1)

  def testMultipleInterpreters(self):
    # TODO(b/137299813): Enable when we fix for mac
    if sys.platform == 'darwin': return

    delegate = interpreter_wrapper.load_delegate(self._delegate_file)
    lib = delegate._library

    self.assertEqual(lib.get_num_delegates_created(), 1)
    self.assertEqual(lib.get_num_delegates_destroyed(), 0)
    self.assertEqual(lib.get_num_delegates_invoked(), 0)

    interpreter_a = interpreter_wrapper.Interpreter(
        model_path=self._model_file, experimental_delegates=[delegate])

    self.assertEqual(lib.get_num_delegates_created(), 1)
    self.assertEqual(lib.get_num_delegates_destroyed(), 0)
    self.assertEqual(lib.get_num_delegates_invoked(), 1)

    interpreter_b = interpreter_wrapper.Interpreter(
        model_path=self._model_file, experimental_delegates=[delegate])

    self.assertEqual(lib.get_num_delegates_created(), 1)
    self.assertEqual(lib.get_num_delegates_destroyed(), 0)
    self.assertEqual(lib.get_num_delegates_invoked(), 2)

    del delegate
    del interpreter_a

    self.assertEqual(lib.get_num_delegates_created(), 1)
    self.assertEqual(lib.get_num_delegates_destroyed(), 0)
    self.assertEqual(lib.get_num_delegates_invoked(), 2)

    del interpreter_b

    self.assertEqual(lib.get_num_delegates_created(), 1)
    self.assertEqual(lib.get_num_delegates_destroyed(), 1)
    self.assertEqual(lib.get_num_delegates_invoked(), 2)

  def testDestructionOrder(self):
    """Make sure internal _interpreter object is destroyed before delegate."""
    # Track which order destructions were doned in
    # TODO(b/137299813): Enable when we fix for mac
    if sys.platform == 'darwin': return
    destructions = []
    def register_destruction(x):
<<<<<<< HEAD
      if sys.version_info.major >= 3 and type(x) is bytes:
        # To support PY3
        y = ''.join(chr(l) for l in x)
        destructions.append(y)
      else:
        destructions.append(x)
=======
      destructions.append(x if isinstance(x, str) else x.decode('utf-8'))
>>>>>>> 4a092330
      return 0
    # Make a wrapper for the callback so we can send this to ctypes
    delegate = interpreter_wrapper.load_delegate(self._delegate_file)
    # Make an interpreter with the delegate
    interpreter = interpreter_wrapper.Interpreter(
        model_path=resource_loader.get_path_to_datafile(
            'testdata/permute_float.tflite'), experimental_delegates=[delegate])

    class InterpreterDestroyCallback(object):

      def __del__(self):
        register_destruction('interpreter')

    interpreter._interpreter.stuff = InterpreterDestroyCallback()
    # Destroy both delegate and interpreter
    library = delegate._library
    prototype = ctypes.CFUNCTYPE(ctypes.c_int, (ctypes.c_char_p))
    library.set_destroy_callback(prototype(register_destruction))
    del delegate
    del interpreter
    library.set_destroy_callback(None)
    # check the interpreter was destroyed before the delegate
    self.assertEqual(destructions, ['interpreter', 'test_delegate'])

  def testOptions(self):
    # TODO(b/137299813): Enable when we fix for mac
    if sys.platform == 'darwin': return
    delegate_a = interpreter_wrapper.load_delegate(self._delegate_file)
    lib = delegate_a._library

    self.assertEqual(lib.get_num_delegates_created(), 1)
    self.assertEqual(lib.get_num_delegates_destroyed(), 0)
    self.assertEqual(lib.get_num_delegates_invoked(), 0)
    self.assertEqual(lib.get_options_counter(), 0)

    delegate_b = interpreter_wrapper.load_delegate(
        self._delegate_file, options={
            'unused': False,
            'options_counter': 2
        })
    lib = delegate_b._library

    self.assertEqual(lib.get_num_delegates_created(), 2)
    self.assertEqual(lib.get_num_delegates_destroyed(), 0)
    self.assertEqual(lib.get_num_delegates_invoked(), 0)
    self.assertEqual(lib.get_options_counter(), 2)

    del delegate_a
    del delegate_b

    self.assertEqual(lib.get_num_delegates_created(), 2)
    self.assertEqual(lib.get_num_delegates_destroyed(), 2)
    self.assertEqual(lib.get_num_delegates_invoked(), 0)
    self.assertEqual(lib.get_options_counter(), 2)

  def testFail(self):
    # TODO(b/137299813): Enable when we fix for mac
    if sys.platform == 'darwin': return
    with self.assertRaisesRegexp(
        # Due to exception chaining in PY3, we can't be more specific here and check that
        # the phrase 'Fail argument sent' is present.
        ValueError, r'Failed to load delegate from'):
      interpreter_wrapper.load_delegate(
          self._delegate_file, options={'fail': 'fail'})


if __name__ == '__main__':
  test.main()<|MERGE_RESOLUTION|>--- conflicted
+++ resolved
@@ -334,16 +334,7 @@
     if sys.platform == 'darwin': return
     destructions = []
     def register_destruction(x):
-<<<<<<< HEAD
-      if sys.version_info.major >= 3 and type(x) is bytes:
-        # To support PY3
-        y = ''.join(chr(l) for l in x)
-        destructions.append(y)
-      else:
-        destructions.append(x)
-=======
       destructions.append(x if isinstance(x, str) else x.decode('utf-8'))
->>>>>>> 4a092330
       return 0
     # Make a wrapper for the callback so we can send this to ctypes
     delegate = interpreter_wrapper.load_delegate(self._delegate_file)
