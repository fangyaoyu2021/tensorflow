# Copyright 2017 The TensorFlow Authors. All Rights Reserved.
#
# Licensed under the Apache License, Version 2.0 (the "License");
# you may not use this file except in compliance with the License.
# You may obtain a copy of the License at
#
#     http://www.apache.org/licenses/LICENSE-2.0
#
# Unless required by applicable law or agreed to in writing, software
# distributed under the License is distributed on an "AS IS" BASIS,
# WITHOUT WARRANTIES OR CONDITIONS OF ANY KIND, either express or implied.
# See the License for the specific language governing permissions and
# limitations under the License.
# ==============================================================================
"""Tests for the experimental input pipeline ops."""
from __future__ import absolute_import
from __future__ import division
from __future__ import print_function

import numpy as np

from tensorflow.contrib.data.python.kernel_tests import dataset_serialization_test_base
from tensorflow.python.data.ops import dataset_ops
from tensorflow.python.platform import test


class SequenceDatasetSerializationTest(
    dataset_serialization_test_base.DatasetSerializationTestBase):

  def _build_skip_dataset(self, count):
    components = (np.arange(10),)
    return dataset_ops.Dataset.from_tensor_slices(components).skip(count)

  def testSkipFewerThanInputs(self):
    count = 4
    num_outputs = 10 - count
    self.run_core_tests(lambda: self._build_skip_dataset(count),
                        lambda: self._build_skip_dataset(count + 2),
                        num_outputs)

  def testSkipVarious(self):
    # Skip more than inputs
    self.run_core_tests(lambda: self._build_skip_dataset(20), None, 0)
    # Skip exactly the input size
    self.run_core_tests(lambda: self._build_skip_dataset(10), None, 0)
    self.run_core_tests(lambda: self._build_skip_dataset(-1), None, 0)
    # Skip nothing
    self.run_core_tests(lambda: self._build_skip_dataset(0), None, 10)

  def testInvalidSkip(self):
<<<<<<< HEAD
    with self.assertRaisesRegexp(
        ValueError, 'Shape must be rank 0 but is rank 1'):
=======
    with self.assertRaisesRegexp(ValueError,
                                 'Shape must be rank 0 but is rank 1'):
>>>>>>> b5014206
      self.run_core_tests(lambda: self._build_skip_dataset([1, 2]), None, 0)

  def _build_take_dataset(self, count):
    components = (np.arange(10),)
    return dataset_ops.Dataset.from_tensor_slices(components).take(count)

  def testTakeFewerThanInputs(self):
    count = 4
    self.run_core_tests(
        lambda: self._build_take_dataset(count),
        lambda: self._build_take_dataset(count + 2),
        count,
    )

  def testTakeVarious(self):
    # Take more than inputs
    self.run_core_tests(lambda: self._build_take_dataset(20), None, 10)
    # Take exactly the input size
    self.run_core_tests(lambda: self._build_take_dataset(10), None, 10)
    # Take all
    self.run_core_tests(lambda: self._build_take_dataset(-1), None, 10)
    # Take nothing
    self.run_core_tests(lambda: self._build_take_dataset(0), None, 0)

  def testInvalidTake(self):
<<<<<<< HEAD
    with self.assertRaisesRegexp(
        ValueError, 'Shape must be rank 0 but is rank 1'):
=======
    with self.assertRaisesRegexp(ValueError,
                                 'Shape must be rank 0 but is rank 1'):
>>>>>>> b5014206
      self.run_core_tests(lambda: self._build_take_dataset([1, 2]), None, 0)

  def _build_repeat_dataset(self, count, take_count=3):
    components = (np.arange(10),)
    return dataset_ops.Dataset.from_tensor_slices(components).take(
        take_count).repeat(count)

  def testFiniteRepeat(self):
    count = 10
    self.run_core_tests(lambda: self._build_repeat_dataset(count),
                        lambda: self._build_repeat_dataset(count + 2),
                        3 * count)

  def testEmptyRepeat(self):
    self.run_core_tests(lambda: self._build_repeat_dataset(0), None, 0)

  def testInfiniteRepeat(self):
    self.verify_unused_iterator(
        lambda: self._build_repeat_dataset(-1), 10, verify_exhausted=False)
    self.verify_init_before_restore(
        lambda: self._build_repeat_dataset(-1), 10, verify_exhausted=False)
    self.verify_multiple_breaks(
        lambda: self._build_repeat_dataset(-1), 20, verify_exhausted=False)
    self.verify_reset_restored_iterator(
        lambda: self._build_repeat_dataset(-1), 20, verify_exhausted=False)
    self.verify_restore_in_modified_graph(
        lambda: self._build_repeat_dataset(-1),
        lambda: self._build_repeat_dataset(2),
        20,
        verify_exhausted=False)
    # Test repeat empty dataset
    self.run_core_tests(lambda: self._build_repeat_dataset(-1, 0), None, 0)

  def testInvalidRepeat(self):
    with self.assertRaisesRegexp(
        ValueError, 'Shape must be rank 0 but is rank 1'):
      self.run_core_tests(lambda: self._build_repeat_dataset([1, 2], 0),
                          None, 0)


if __name__ == "__main__":
  test.main()<|MERGE_RESOLUTION|>--- conflicted
+++ resolved
@@ -48,13 +48,8 @@
     self.run_core_tests(lambda: self._build_skip_dataset(0), None, 10)
 
   def testInvalidSkip(self):
-<<<<<<< HEAD
-    with self.assertRaisesRegexp(
-        ValueError, 'Shape must be rank 0 but is rank 1'):
-=======
     with self.assertRaisesRegexp(ValueError,
                                  'Shape must be rank 0 but is rank 1'):
->>>>>>> b5014206
       self.run_core_tests(lambda: self._build_skip_dataset([1, 2]), None, 0)
 
   def _build_take_dataset(self, count):
@@ -80,13 +75,8 @@
     self.run_core_tests(lambda: self._build_take_dataset(0), None, 0)
 
   def testInvalidTake(self):
-<<<<<<< HEAD
-    with self.assertRaisesRegexp(
-        ValueError, 'Shape must be rank 0 but is rank 1'):
-=======
     with self.assertRaisesRegexp(ValueError,
                                  'Shape must be rank 0 but is rank 1'):
->>>>>>> b5014206
       self.run_core_tests(lambda: self._build_take_dataset([1, 2]), None, 0)
 
   def _build_repeat_dataset(self, count, take_count=3):
