# Copyright 2015 The TensorFlow Authors. All Rights Reserved.
#
# Licensed under the Apache License, Version 2.0 (the "License");
# you may not use this file except in compliance with the License.
# You may obtain a copy of the License at
#
#     http://www.apache.org/licenses/LICENSE-2.0
#
# Unless required by applicable law or agreed to in writing, software
# distributed under the License is distributed on an "AS IS" BASIS,
# WITHOUT WARRANTIES OR CONDITIONS OF ANY KIND, either express or implied.
# See the License for the specific language governing permissions and
# limitations under the License.
# ==============================================================================
"""Weight initializers for use with layers."""

from __future__ import absolute_import
from __future__ import division
from __future__ import print_function

import math

from tensorflow.python.framework import dtypes
from tensorflow.python.ops import random_ops


__all__ = ['xavier_initializer', 'xavier_initializer_conv2d',
           'variance_scaling_initializer']


def xavier_initializer(uniform=True, seed=None, dtype=dtypes.float32):
  """Returns an initializer performing "Xavier" initialization for weights.

  This function implements the weight initialization from:

  Xavier Glorot and Yoshua Bengio (2010):
           [Understanding the difficulty of training deep feedforward neural
           networks. International conference on artificial intelligence and
<<<<<<< HEAD
           statistics.](http://citeseerx.ist.psu.edu/viewdoc/download?doi=10.1.1.207.2059&rep=rep1&type=pdf)
=======
           statistics.](
           http://www.jmlr.org/proceedings/papers/v9/glorot10a/glorot10a.pdf)
>>>>>>> 1a1bef74

  This initializer is designed to keep the scale of the gradients roughly the
  same in all layers. In uniform distribution this ends up being the range:
  `x = sqrt(6. / (in + out)); [-x, x]` and for normal distribution a standard
  deviation of `sqrt(3. / (in + out))` is used.

  Args:
    uniform: Whether to use uniform or normal distributed random initialization.
    seed: A Python integer. Used to create random seeds. See
          @{tf.set_random_seed} for behavior.
    dtype: The data type. Only floating point types are supported.

  Returns:
    An initializer for a weight matrix.
  """
  return variance_scaling_initializer(factor=1.0, mode='FAN_AVG',
                                      uniform=uniform, seed=seed, dtype=dtype)

xavier_initializer_conv2d = xavier_initializer


def variance_scaling_initializer(factor=2.0, mode='FAN_IN', uniform=False,
                                 seed=None, dtype=dtypes.float32):
  """Returns an initializer that generates tensors without scaling variance.

  When initializing a deep network, it is in principle advantageous to keep
  the scale of the input variance constant, so it does not explode or diminish
  by reaching the final layer. This initializer use the following formula:

  ```python
    if mode='FAN_IN': # Count only number of input connections.
      n = fan_in
    elif mode='FAN_OUT': # Count only number of output connections.
      n = fan_out
    elif mode='FAN_AVG': # Average number of inputs and output connections.
      n = (fan_in + fan_out)/2.0

      truncated_normal(shape, 0.0, stddev=sqrt(factor / n))
  ```

  * To get [Delving Deep into Rectifiers](
     http://arxiv.org/pdf/1502.01852v1.pdf), use (Default):<br/>
    `factor=2.0 mode='FAN_IN' uniform=False`
  * To get [Convolutional Architecture for Fast Feature Embedding](
     http://arxiv.org/abs/1408.5093), use:<br/>
    `factor=1.0 mode='FAN_IN' uniform=True`
  * To get [Understanding the difficulty of training deep feedforward neural
    networks](http://jmlr.org/proceedings/papers/v9/glorot10a/glorot10a.pdf),
    use:<br/>
    `factor=1.0 mode='FAN_AVG' uniform=True.`
  * To get `xavier_initializer` use either:<br/>
    `factor=1.0 mode='FAN_AVG' uniform=True`, or<br/>
    `factor=1.0 mode='FAN_AVG' uniform=False`.

  Args:
    factor: Float.  A multiplicative factor.
    mode: String.  'FAN_IN', 'FAN_OUT', 'FAN_AVG'.
    uniform: Whether to use uniform or normal distributed random initialization.
    seed: A Python integer. Used to create random seeds. See
          @{tf.set_random_seed} for behavior.
    dtype: The data type. Only floating point types are supported.

  Returns:
    An initializer that generates tensors with unit variance.

  Raises:
    ValueError: if `dtype` is not a floating point type.
    TypeError: if `mode` is not in ['FAN_IN', 'FAN_OUT', 'FAN_AVG'].
  """
  if not dtype.is_floating:
    raise TypeError('Cannot create initializer for non-floating point type.')
  if mode not in ['FAN_IN', 'FAN_OUT', 'FAN_AVG']:
    raise TypeError('Unknow mode %s [FAN_IN, FAN_OUT, FAN_AVG]', mode)

  # pylint: disable=unused-argument
  def _initializer(shape, dtype=dtype, partition_info=None):
    """Initializer function."""
    if not dtype.is_floating:
      raise TypeError('Cannot create initializer for non-floating point type.')
    # Estimating fan_in and fan_out is not possible to do perfectly, but we try.
    # This is the right thing for matrix multiply and convolutions.
    if shape:
      fan_in = float(shape[-2]) if len(shape) > 1 else float(shape[-1])
      fan_out = float(shape[-1])
    else:
      fan_in = 1.0
      fan_out = 1.0
    for dim in shape[:-2]:
      fan_in *= float(dim)
      fan_out *= float(dim)
    if mode == 'FAN_IN':
      # Count only number of input connections.
      n = fan_in
    elif mode == 'FAN_OUT':
      # Count only number of output connections.
      n = fan_out
    elif mode == 'FAN_AVG':
      # Average number of inputs and output connections.
      n = (fan_in + fan_out) / 2.0
    if uniform:
      # To get stddev = math.sqrt(factor / n) need to adjust for uniform.
      limit = math.sqrt(3.0 * factor / n)
      return random_ops.random_uniform(shape, -limit, limit,
                                       dtype, seed=seed)
    else:
      # To get stddev = math.sqrt(factor / n) need to adjust for truncated.
      trunc_stddev = math.sqrt(1.3 * factor / n)
      return random_ops.truncated_normal(shape, 0.0, trunc_stddev, dtype,
                                         seed=seed)
  # pylint: enable=unused-argument

  return _initializer<|MERGE_RESOLUTION|>--- conflicted
+++ resolved
@@ -36,12 +36,8 @@
   Xavier Glorot and Yoshua Bengio (2010):
            [Understanding the difficulty of training deep feedforward neural
            networks. International conference on artificial intelligence and
-<<<<<<< HEAD
-           statistics.](http://citeseerx.ist.psu.edu/viewdoc/download?doi=10.1.1.207.2059&rep=rep1&type=pdf)
-=======
            statistics.](
            http://www.jmlr.org/proceedings/papers/v9/glorot10a/glorot10a.pdf)
->>>>>>> 1a1bef74
 
   This initializer is designed to keep the scale of the gradients roughly the
   same in all layers. In uniform distribution this ends up being the range:
